[tool.poetry]
<<<<<<< HEAD
name = "vana-framework"
version = "0.1.1"
=======
name = "vana"
version = "0.1.0"
>>>>>>> 07b1999d
description = ""
authors = ["Tim Nunamaker <tim@vana.com>", "Volodymyr Isai <volod@vana.com>", "Kahtaf Alam <kahtaf@vana.com>"]
readme = "README.md"
repository = "https://github.com/vana-com/vana-framework"

[tool.poetry.dependencies]
python = ">=3.11,<3.13"
python-dotenv = "^1.0.1"
redis = "^5.0.4"
pydantic = "^2.7.1"
fastapi = "^0.111.0"
uvicorn = "^0.29.0"
requests = "^2.31.0"
munch = "^4.0.0"
aiohttp = "^3.9.5"
colorama = "^0.4.6"
python-statemachine = "^2.2.0"
retry = "^0.9.2"
ansible-vault = "^2.1.0"
ansible = "^9.5.1"
password-strength = "^0.0.3.post2"
rich = "^13.7.1"
netaddr = "^1.2.1"
web3 = "^6.18.0"
shtab = "^1.7.1"


[build-system]
requires = ["poetry-core"]
build-backend = "poetry.core.masonry.api"

[tool.poetry.scripts]
vanacli = "vana.cli:main"<|MERGE_RESOLUTION|>--- conflicted
+++ resolved
@@ -1,11 +1,6 @@
 [tool.poetry]
-<<<<<<< HEAD
-name = "vana-framework"
-version = "0.1.1"
-=======
 name = "vana"
 version = "0.1.0"
->>>>>>> 07b1999d
 description = ""
 authors = ["Tim Nunamaker <tim@vana.com>", "Volodymyr Isai <volod@vana.com>", "Kahtaf Alam <kahtaf@vana.com>"]
 readme = "README.md"
