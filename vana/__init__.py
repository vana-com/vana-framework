--- conflicted
+++ resolved
@@ -15,11 +15,7 @@
 # OF CONTRACT, TORT OR OTHERWISE, ARISING FROM, OUT OF OR IN CONNECTION WITH THE SOFTWARE OR THE USE OR OTHER
 # DEALINGS IN THE SOFTWARE.
 
-<<<<<<< HEAD
-__version__ = "0.13.0"
-=======
 __version__ = "0.14.0"
->>>>>>> 7fe01db5
 
 import rich
 
