--- conflicted
+++ resolved
@@ -20,14 +20,9 @@
         implementation_slot = '0x360894a13ba1a3210667c828492db98dca3e2076cc3735a920a3ca505d382bbc'
 
         # Get the implementation address
-<<<<<<< HEAD
-        implementation_address = w3.eth.get_storage_at(contract_hash, int(implementation_slot))
-        implementation_address = '0x' + implementation_address.hex()[-40:]
-=======
         implementation_address = w3.eth.get_storage_at(contract_hash, implementation_slot)
         # If address is 0x0000...0000, it means the contract is not a proxy, use its address as implementation address
         implementation_address = '0x' + implementation_address.hex()[-40:] if implementation_address != b'\x00' * 32 else contract_hash
->>>>>>> e57e7696
 
         # Fetch ABI from the implementation
         implementation_response = requests.get(f"{base_url}/{implementation_address}")
